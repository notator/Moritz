--- conflicted
+++ resolved
@@ -5,7 +5,6 @@
 using System.Windows.Forms;
 
 using Moritz.Xml;
-using Moritz.Globals;
 
 namespace Moritz.Symbols
 {
@@ -26,14 +25,6 @@
         public void WriteSVG(SvgWriter w, int systemNumber, PageFormat pageFormat)
         {
             w.SvgStartGroup("system", "sys" + systemNumber.ToString());
-
-<<<<<<< HEAD
-			int height = (int) Math.Ceiling(Metrics.Bottom - Metrics.Top);
-            w.WriteAttributeString("height", height.ToString());
-=======
-			float height = (Metrics.Bottom - Metrics.Top) / pageFormat.ViewBoxMagnification;
-            w.WriteAttributeString("height", height.ToString(M.En_USNumberFormat));
->>>>>>> fab69764
 
             for(int staffIndex = 0; staffIndex < Staves.Count; staffIndex++)
             {
@@ -83,25 +74,6 @@
                 }
                 #endregion set barlinesTop, barlinesBottom
 
-                #region draw barlines through stafflines
-                for(int i = 0; i < voice.NoteObjects.Count; ++i)
-                {
-                    barline = voice.NoteObjects[i] as Barline;
-                    if(barline != null)
-                    {
-                        if(barline.Visible)
-                        {
-                            if(staff.NumberOfStafflines >= 5 && i == (voice.NoteObjects.Count - 1))
-                            {
-                                barlinesTop -= (stafflineStrokeWidth / 2);
-                                barlinesBottom += (stafflineStrokeWidth / 2);
-                            }
-                            barline.WriteSVG(w, barlinesTop, barlinesBottom, barlineStrokeWidth);
-                        }
-                    }
-                }
-                #endregion
-
                 #region draw barlines down from staves
                 if(staffIndex < Staves.Count - 1)
                 {
@@ -164,6 +136,7 @@
             // the left. If two standard chords are synchronous in two voices of the same staff,
             // and the noteheads would overlap, the lower chord will have been been moved slightly
             // left or right. The two chords are at their final positions relative to each other.
+			// Barnumbers are aligned centred at a default position just above the first barline
 
             MoveClefsAndBarlines(pageFormat.StafflineStemStrokeWidth);
 
@@ -197,15 +170,15 @@
                 symbolSet.AddNoteheadExtenderLines(Staves, pageFormat.RightMarginPos, pageFormat.Gap,
                     pageFormat.NoteheadExtenderStrokeWidth, pageFormat.StafflineStemStrokeWidth, nextSystem);
 
-                AlignStaffnamesInLeftMargin(leftMargin, pageFormat.Gap);
-
-                ResetStaffMetricsBoundaries();
-
                 SetBarlineVisibility(pageFormat.BarlineContinuesDownList);
 
                 JustifyVertically(pageFormat.Right, pageFormat.Gap);
 
                 AdjustBarnumberVertically(pageFormat.Gap);
+
+				AlignStaffnamesInLeftMargin(leftMargin, pageFormat.Gap);
+
+				ResetStaffMetricsBoundaries();
             }
             else
             {
@@ -245,9 +218,9 @@
                         NoteObject noteObject = staff.Voices[voiceIndex].NoteObjects[nIndex];
                         noteObject.Metrics = Score.Notator.SymbolSet.NoteObjectMetrics(graphics, noteObject, voice.StemDirection, staff.Gap, staff.StafflineStemStrokeWidth);
 
-                        if(noteObject.Metrics != null)
-                            staff.Metrics.Add(noteObject.Metrics);
-                        else
+						if(noteObject.Metrics != null)
+							staff.Metrics.Add(noteObject.Metrics);
+						else
                             NoteObjectsToRemove.Add(noteObject);
                     }
 
@@ -1103,7 +1076,7 @@
                             float alignX = leftMarginPos / 2F;
                             float deltaX = alignX - barlineMetrics.OriginX + gap;
                             staffNameMetrics.Move(deltaX, 0F);
-                        }
+						}
                         break;
                     }
                 }
@@ -1114,7 +1087,7 @@
         {
             foreach(Staff staff in Staves)
             {
-                if(!(staff is InvisibleOutputStaff))
+                if(!(staff is InvisibleOutputStaff)) 
                     staff.Metrics.ResetBoundary();
             }
         }
